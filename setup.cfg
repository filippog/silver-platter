[flake8]
filename = *.py,svp
<<<<<<< HEAD
exclude = *_pb2.py

[egg_info]
tag_build = 
tag_date = 0
=======
exclude = *_pb2.py,.eggs
>>>>>>> 3a7c1d54
<|MERGE_RESOLUTION|>--- conflicted
+++ resolved
@@ -1,11 +1,7 @@
 [flake8]
 filename = *.py,svp
-<<<<<<< HEAD
-exclude = *_pb2.py
+exclude = *_pb2.py,.eggs
 
 [egg_info]
 tag_build = 
 tag_date = 0
-=======
-exclude = *_pb2.py,.eggs
->>>>>>> 3a7c1d54
