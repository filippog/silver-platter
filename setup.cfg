--- conflicted
+++ resolved
@@ -2,11 +2,5 @@
 filename = *.py,svp
 exclude = *_pb2.py,.eggs
 
-<<<<<<< HEAD
-[egg_info]
-tag_build = 
-tag_date = 0
-=======
 [mypy]
-ignore_missing_imports = True
->>>>>>> 96b1cdb2
+ignore_missing_imports = True